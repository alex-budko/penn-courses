--- conflicted
+++ resolved
@@ -175,13 +175,8 @@
             "instructor_quality",
             "difficulty",
             "work_required",
-<<<<<<< HEAD
         ] + [
             "associated_sections",
-=======
-            "associated_sections",
-            "registration_volume",
->>>>>>> aa7c4383
         ]
         read_only_fields = fields
 
