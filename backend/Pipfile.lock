--- conflicted
+++ resolved
@@ -1,11 +1,7 @@
 {
     "_meta": {
         "hash": {
-<<<<<<< HEAD
-            "sha256": "e0deb56736b05e245618722ee52f471ac0674d32ed5c4086a6c28ce3dc590e64"
-=======
-            "sha256": "f75dc5be2b1f900319199a04da0425bb88b2bcd7fca7b17f8fb7e2bdb847c581"
->>>>>>> c998690b
+            "sha256": "f1f2af631710ed6857571103092953fc148a7d10e9b10bbaa197f61e98e420e9"
         },
         "pipfile-spec": 6,
         "requires": {
@@ -69,20 +65,6 @@
         },
         "boto3": {
             "hashes": [
-<<<<<<< HEAD
-                "sha256:05796ba6c65f79214ea61becae5126d5c924eed8a11874bc5536d611deabbe47",
-                "sha256:50c2475cc6c38f7ff24c3e0ca8f7eaf787ce740499198043e05e6f13ac2e919f"
-            ],
-            "index": "pypi",
-            "version": "==1.16.47"
-        },
-        "botocore": {
-            "hashes": [
-                "sha256:15584a86d6cb1f94ea785e8d3c98faeff8ddd0105356e1c106118d9ac12fa891",
-                "sha256:4989ff6ca4104f641d966f6bb2f3c4207f1a7a8d879b2e21224c7713dd9dc9b8"
-            ],
-            "version": "==1.19.47"
-=======
                 "sha256:7b59ca28e17256ccd900c9a8c02061ce538a24b44b4d816e803e6431f8550ee0",
                 "sha256:e6915ac164a05367787db2416eeaa8662ae5e0b9c53902dbf23b407686ef5028"
             ],
@@ -95,7 +77,6 @@
                 "sha256:b954c596f8bdf31d5fdf1eff8a2296bde8094e1e22961a79b83bb62ddeba8a49"
             ],
             "version": "==1.19.48"
->>>>>>> c998690b
         },
         "celery": {
             "hashes": [
@@ -188,19 +169,11 @@
         },
         "django": {
             "hashes": [
-<<<<<<< HEAD
-                "sha256:5c866205f15e7a7123f1eec6ab939d22d5bde1416635cab259684af66d8e48a2",
-                "sha256:edb10b5c45e7e9c0fb1dc00b76ec7449aca258a39ffd613dbd078c51d19c9f03"
-            ],
-            "index": "pypi",
-            "version": "==3.1.4"
-=======
                 "sha256:2d78425ba74c7a1a74b196058b261b9733a8570782f4e2828974777ccca7edf7",
                 "sha256:efa2ab96b33b20c2182db93147a0c3cd7769d418926f9e9f140a60dca7c64ca9"
             ],
             "index": "pypi",
             "version": "==3.1.5"
->>>>>>> c998690b
         },
         "django-auto-prefetching": {
             "hashes": [
@@ -570,27 +543,19 @@
         },
         "pyyaml": {
             "hashes": [
-<<<<<<< HEAD
-                "sha256:7739fc0fa8205b3ee8808aea45e968bc90082c10aef6ea95e855e10abf4a37b2",
-=======
                 "sha256:06a0d7ba600ce0b2d2fe2e78453a470b5a6e000a985dd4a4e54e436cc36b0e97",
                 "sha256:240097ff019d7c70a4922b6869d8a86407758333f02203e0fc6ff79c5dcede76",
                 "sha256:4f4b913ca1a7319b33cfb1369e91e50354d6f07a135f3b901aca02aa95940bd2",
                 "sha256:6034f55dab5fea9e53f436aa68fa3ace2634918e8b5994d82f3621c04ff5ed2e",
->>>>>>> c998690b
                 "sha256:69f00dca373f240f842b2931fb2c7e14ddbacd1397d57157a9b005a6a9942648",
-                "sha256:6034f55dab5fea9e53f436aa68fa3ace2634918e8b5994d82f3621c04ff5ed2e",
                 "sha256:73f099454b799e05e5ab51423c7bcf361c58d3206fa7b0d555426b1f4d9a3eaf",
-                "sha256:d13155f591e6fcc1ec3b30685d50bf0711574e2c0dfffd7644babf8b5102ca1a",
+                "sha256:74809a57b329d6cc0fdccee6318f44b9b8649961fa73144a98735b0aaf029f1f",
+                "sha256:7739fc0fa8205b3ee8808aea45e968bc90082c10aef6ea95e855e10abf4a37b2",
                 "sha256:95f71d2af0ff4227885f7a6605c37fd53d3a106fcab511b8860ecca9fcf400ee",
                 "sha256:ad9c67312c84def58f3c04504727ca879cb0013b2517c85a9a253f0cb6380c0a",
                 "sha256:b8eac752c5e14d3eca0e6dd9199cd627518cb5ec06add0de9d32baeee6fe645d",
-                "sha256:4f4b913ca1a7319b33cfb1369e91e50354d6f07a135f3b901aca02aa95940bd2",
-                "sha256:74809a57b329d6cc0fdccee6318f44b9b8649961fa73144a98735b0aaf029f1f",
                 "sha256:cc8955cfbfc7a115fa81d85284ee61147059a753344bc51098f3ccd69b0d7e0c",
-                "sha256:240097ff019d7c70a4922b6869d8a86407758333f02203e0fc6ff79c5dcede76",
-                "sha256:ad9c67312c84def58f3c04504727ca879cb0013b2517c85a9a253f0cb6380c0a",
-                "sha256:06a0d7ba600ce0b2d2fe2e78453a470b5a6e000a985dd4a4e54e436cc36b0e97"
+                "sha256:d13155f591e6fcc1ec3b30685d50bf0711574e2c0dfffd7644babf8b5102ca1a"
             ],
             "index": "pypi",
             "version": "==5.3.1"
@@ -613,12 +578,8 @@
         },
         "requests-oauthlib": {
             "hashes": [
+                "sha256:7f71572defaecd16372f9006f33c2ec8c077c3cfa6f5911a9a90202beb513f3d",
                 "sha256:b4261601a71fd721a8bd6d7aa1cc1d6a8a93b4a9f5e96626f8e4d91e8beeaa6a",
-                "sha256:7f71572defaecd16372f9006f33c2ec8c077c3cfa6f5911a9a90202beb513f3d",
-<<<<<<< HEAD
-=======
-                "sha256:b4261601a71fd721a8bd6d7aa1cc1d6a8a93b4a9f5e96626f8e4d91e8beeaa6a",
->>>>>>> c998690b
                 "sha256:fa6c47b933f01060936d87ae9327fead68768b69c6c9ea2109c48be30f2d4dbc"
             ],
             "version": "==1.3.0"
@@ -672,19 +633,11 @@
         },
         "tqdm": {
             "hashes": [
-<<<<<<< HEAD
-                "sha256:0cd81710de29754bf17b6fee07bdb86f956b4fa20d3078f02040f83e64309416",
-                "sha256:f4f80b96e2ceafea69add7bf971b8403b9cba8fb4451c1220f91c79be4ebd208"
-            ],
-            "index": "pypi",
-            "version": "==4.55.0"
-=======
                 "sha256:556c55b081bd9aa746d34125d024b73f0e2a0e62d5927ff0e400e20ee0a03b9a",
                 "sha256:b8b46036fd00176d0870307123ef06bb851096964fa7fc578d789f90ce82c3e4"
             ],
             "index": "pypi",
             "version": "==4.55.1"
->>>>>>> c998690b
         },
         "traitlets": {
             "hashes": [
@@ -877,19 +830,11 @@
         },
         "django": {
             "hashes": [
-<<<<<<< HEAD
-                "sha256:5c866205f15e7a7123f1eec6ab939d22d5bde1416635cab259684af66d8e48a2",
-                "sha256:edb10b5c45e7e9c0fb1dc00b76ec7449aca258a39ffd613dbd078c51d19c9f03"
-            ],
-            "index": "pypi",
-            "version": "==3.1.4"
-=======
                 "sha256:2d78425ba74c7a1a74b196058b261b9733a8570782f4e2828974777ccca7edf7",
                 "sha256:efa2ab96b33b20c2182db93147a0c3cd7769d418926f9e9f140a60dca7c64ca9"
             ],
             "index": "pypi",
             "version": "==3.1.5"
->>>>>>> c998690b
         },
         "django-debug-toolbar": {
             "hashes": [
