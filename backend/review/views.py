--- conflicted
+++ resolved
@@ -564,7 +564,6 @@
     """
     Get the review history of an instructor teaching a course.
     """
-<<<<<<< HEAD
     try:
         course = (
             Course.objects.filter(course_filters_pcr, full_code=course_code)
@@ -575,9 +574,7 @@
     except Course.DoesNotExist:
         raise Http404()
 
-=======
     check_instructor_id(instructor_id)
->>>>>>> 46bf4193
     instructor = get_object_or_404(Instructor, id=instructor_id)
 
     topic = course.topic
