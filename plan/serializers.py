--- conflicted
+++ resolved
@@ -1,182 +1,11 @@
-<<<<<<< HEAD
-=======
-from django.db.models import Manager, OuterRef, Prefetch, Q
 from rest_framework import serializers
 
-from courses.models import Course, Section
-from courses.serializers import CourseDetailSerializer, CourseListSerializer, SectionDetailSerializer
-from plan import annotations
+from courses.serializers import SectionDetailSerializer
 from plan.models import Schedule
 
 
-def unique(lst):
-    previous = float('NaN')
-    result = []
-    for elt in lst:
-        if elt != previous:
-            result.append(elt)
-        previous = elt
-    return result
-
-
-"""
-WARNING: This is most likely a hack. The review annotation seems to duplicate sections `m` times where `m` is the
-number of instructors attached to a section. I'm guessing this has to do with the fact that Reviews are
-per-instructor, so there's one row per review that's being aggregated. Any way, distinct() doesn't solve the issue
-for some reason, and there's no DISTINCT ON operation in MySQL, so we need to solve the issue outside of SQL.
-The solution which seems to impact effeciency the least is in the ListSerializer. Basically, right after
-we evaluate the queryset and riht before we serialize each row, we remove duplicates with the python equivalent of the
-`uniq` bash command. We know that this will hit all duplicates because the queryset is sorted by section ID,
-so duplicates will be right next to each other.
-
-TODO would be to find a way to do this in SQL, as it'll make the python code less complicated.
-"""
-
-
-class DeduplicateListSerializer(serializers.ListSerializer):
-    def to_representation(self, data):
-        # This method will take O(2mN) as opposed to O(mN) before, where N is number of sections in the set and m
-        # is the maximum number of instructors on any section. Both numbers are generally constant anyways.
-        iterable = data.all() if isinstance(data, Manager) else data
-        iterable = unique(iterable)
-
-        return [
-            self.child.to_representation(item) for item in iterable
-        ]
-
-    def update(self, instance, validated_data):
-        raise NotImplementedError(
-            'Serializers with many=True do not support multiple update by '
-            'default, only multiple create. For updates it is unclear how to '
-            'deal with insertions and deletions. If you need to support '
-            'multiple update, use a `ListSerializer` class and override '
-            '`.update()` so you can specify the behavior exactly.'
-        )
-
-
-class CourseListWithReviewSerializer(CourseListSerializer):
-    course_quality = serializers.DecimalField(max_digits=4, decimal_places=3)
-    difficulty = serializers.DecimalField(max_digits=4, decimal_places=3)
-    instructor_quality = serializers.DecimalField(max_digits=4, decimal_places=3)
-    work_required = serializers.DecimalField(max_digits=4, decimal_places=3)
-
-    @staticmethod
-    def setup_eager_loading(queryset):
-        # annotate the queryset with course review averages before prefetching related models.
-        queryset = annotations.review_averages(queryset, {'review__section__course__full_code': OuterRef('full_code')})
-        queryset = queryset.prefetch_related('primary_listing__listing_set__department',
-                                             'department',
-                                             Prefetch('sections',
-                                                      queryset=annotations.sections_with_reviews()
-                                                      .filter(meetings__isnull=False)
-                                                      .filter(credits__isnull=False)
-                                                      .filter(Q(status='O') | Q(status='C')).distinct()),
-                                             'sections__review_set__reviewbit_set'
-                                             )
-        return queryset
-
-    class Meta:
-        model = Course
-        fields = [
-            'id',
-            'title',
-            'description',
-            'semester',
-            'course_quality',
-            'instructor_quality',
-            'difficulty',
-            'work_required',
-            'num_sections',
-        ]
-
-
-class SectionDetailWithReviewSerializer(SectionDetailSerializer):
-    course_quality = serializers.DecimalField(max_digits=4, decimal_places=3, read_only=True)
-    difficulty = serializers.DecimalField(max_digits=4, decimal_places=3, read_only=True)
-    instructor_quality = serializers.DecimalField(max_digits=4, decimal_places=3, read_only=True)
-    work_required = serializers.DecimalField(max_digits=4, decimal_places=3, read_only=True)
-
-    @staticmethod
-    def setup_eager_loading(queryset):
-        queryset = annotations.sections_with_reviews()
-        queryset = queryset.prefetch_related(
-            'course__department',
-            'meetings__room__building',
-            'associated_sections__course__department',
-        )
-        return queryset
-
-    class Meta:
-        model = Section
-        list_serializer_class = DeduplicateListSerializer
-        fields = [
-            'id',
-            'credits',
-            'semester',
-            'course_quality',
-            'instructor_quality',
-            'difficulty',
-            'work_required',
-            'meetings',
-            'instructors',
-        ] + [
-            'associated_sections',
-        ]
-        read_only_fields = [
-            'status',
-            'activity',
-        ]
-
-
-class CourseDetailWithReviewSerializer(CourseDetailSerializer):
-    course_quality = serializers.DecimalField(max_digits=4, decimal_places=3, read_only=True)
-    difficulty = serializers.DecimalField(max_digits=4, decimal_places=3, read_only=True)
-    instructor_quality = serializers.DecimalField(max_digits=4, decimal_places=3, read_only=True)
-    work_required = serializers.DecimalField(max_digits=4, decimal_places=3, read_only=True)
-
-    sections = SectionDetailWithReviewSerializer(many=True)
-
-    @staticmethod
-    def setup_eager_loading(queryset):
-        queryset = annotations.review_averages(queryset, {'review__section__course__full_code': OuterRef('full_code')})
-        queryset = queryset.prefetch_related(
-            # prefetch sections using the annotated queryset, so we get review averages along with the sections.
-            Prefetch('sections',
-                     queryset=annotations.sections_with_reviews()
-                     .filter(meetings__isnull=False)
-                     .filter(credits__isnull=False)
-                     .filter(Q(status='O') | Q(status='C')).distinct()),
-            'primary_listing__listing_set__department',
-            'department',
-            'sections__course__department',
-            'sections__meetings__room__building',
-            'sections__associated_sections__course__department',
-            'sections__associated_sections__meetings__room__building',
-            'department__requirements',
-            'requirement_set',
-            'nonrequirement_set')
-        return queryset
-
-    class Meta:
-        model = Course
-        fields = [
-             'id',
-             'title',
-             'description',
-             'semester',
-             'course_quality',
-             'instructor_quality',
-             'difficulty',
-             'work_required',
-         ] + [
-             'crosslistings',
-             'requirements',
-             'sections',
-         ]
-
-
 class ScheduleSerializer(serializers.ModelSerializer):
-    sections = SectionDetailWithReviewSerializer(many=True, read_only=False)
+    sections = SectionDetailSerializer(many=True, read_only=False)
 
     class Meta:
         model = Schedule
@@ -185,7 +14,6 @@
     @staticmethod
     def setup_eager_loading(queryset):
         queryset = queryset.prefetch_related(
-            Prefetch('sections', queryset=annotations.sections_with_reviews()),
+            'sections',
         )
-        return queryset
->>>>>>> 032dd92c
+        return queryset