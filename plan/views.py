--- conflicted
+++ resolved
@@ -1,13 +1,9 @@
 from django.db import IntegrityError
 from django.db.models import Prefetch
-<<<<<<< HEAD
-from rest_framework import viewsets
-from rest_framework.permissions import IsAuthenticated
-=======
+
 from rest_framework import status, viewsets
 from rest_framework.permissions import IsAuthenticated
 from rest_framework.response import Response
->>>>>>> 16058c14
 
 from courses.util import get_course_and_section
 from courses.views import CourseList
@@ -15,11 +11,8 @@
 from plan.filters import bound_filter, requirement_filter
 from plan.models import Schedule
 from plan.search import TypedSearchBackend
-<<<<<<< HEAD
 from plan.serializers import CourseDetailWithReviewSerializer, CourseListWithReviewSerializer, ScheduleSerializer
-=======
-from plan.serializers import ScheduleSerializer
->>>>>>> 16058c14
+
 
 
 class CourseListSearch(CourseList):
@@ -45,10 +38,6 @@
         return queryset.distinct()
 
 
-<<<<<<< HEAD
-class CourseDetailSearch(CourseDetail):
-    serializer_class = CourseDetailWithReviewSerializer
-=======
 def get_sections(data):
     sections = None
     if 'meetings' in data:
@@ -62,16 +51,10 @@
             _, section = get_course_and_section(s.get('id'), s.get('semester'))
             sections.append(section)
     return sections
->>>>>>> 16058c14
 
 
 class ScheduleViewSet(viewsets.ModelViewSet):
     serializer_class = ScheduleSerializer
-<<<<<<< HEAD
-    http_method_names = ['get', 'post', 'delete']
-    permission_classes = [IsAuthenticated]
-
-=======
     http_method_names = ['get', 'post', 'delete', 'put']
     permission_classes = [IsAuthenticated]
 
@@ -128,7 +111,6 @@
         except IntegrityError:
             return Response({'detail': 'Unique constraint violated'}, status=status.HTTP_400_BAD_REQUEST)
 
->>>>>>> 16058c14
     def get_queryset(self):
         queryset = Schedule.objects.filter(person=self.request.user)
         queryset = super().get_serializer_class().setup_eager_loading(queryset)
