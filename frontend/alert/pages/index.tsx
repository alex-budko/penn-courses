--- conflicted
+++ resolved
@@ -122,11 +122,7 @@
 `;
 
 function App() {
-<<<<<<< HEAD
-    const showRecruiting = false; // TODO: Use backend option
-=======
     const [showRecruiting, setShowRecruiting] = useState<boolean>(false);
->>>>>>> 72f72ff0
     const [user, setUser] = useState<User | null>(null);
     const [page, setPage] = useState("home");
     const [messages, setMessages] = useState<
