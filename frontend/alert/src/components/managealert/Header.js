import React from "react";
import styled from "styled-components";
import PropTypes from "prop-types";
import XBell from "../../assets/bell-off.svg";
import Trash from "../../assets/trash.svg";
import ABell from "../../assets/abell.svg";
import { AlertAction } from "./AlertItemEnums";
<<<<<<< HEAD
import { GridItem, Flex, RightItem, Img } from "./ManageAlertStyledComponents";
=======
import {
    GridItem, Flex, RightItem
} from "../common/layout";
import { Img } from "../common/common";
>>>>>>> 1b70e03c

const HeaderText = styled.p`
    font-size: 0.7rem;
    font-weight: bold;
    color: ${(props) => (props.color ? props.color : "#9ea0a7")};
`;

const HeaderAction = styled(HeaderText)`
    margin-right: 1rem;
    cursor: pointer;
`;

const HeaderButtonsFlex = styled(Flex)`
    & > * {
        display: block;
        margin-right: 0.4rem;
    }
`;

const HeaderRightItem = styled(RightItem)`
    margin-right: 0.5rem;
`;

// Component for table header in alert management
// Renders column titles or "x selected" depending
// on if alerts are selected
const Header = ({
    selected,
    batchActionHandler,
    batchSelectHandler,
    batchSelected,
    setBatchSelected,
}) => {
    const headings = [
        "LAST NOTIFIED",
        "COURSE ID",
        "STATUS",
        "REPEAT",
        "ACTIONS",
    ];
    return (
        <>
            <GridItem column="1" row="1" color="#f8f8f8" halign valign>
                <input
                    type="checkbox"
                    checked={batchSelected}
                    onClick={() => {
                        batchSelectHandler(batchSelected);
                        setBatchSelected(!batchSelected);
                    }}
                />
            </GridItem>
            {selected === 0 &&
                headings.map((heading, i) => (
                    <GridItem
                        // eslint-disable-next-line
                        key={`header${i}`}
                        column={(i + 2).toString()}
                        row="1"
                        color="#f8f8f8"
                        valign
                    >
                        <HeaderText>{heading}</HeaderText>
                    </GridItem>
                ))}

            {selected !== 0 && (
                <>
                    <GridItem column="2" row="1" color="#f8f8f8" valign>
                        <HeaderText color="#489be8">{`${selected} SELECTED`}</HeaderText>
                    </GridItem>
                    <GridItem column="3/7" row="1" color="#f8f8f8" valign>
                        <HeaderRightItem>
                            <HeaderButtonsFlex valign>
                                <Img
                                    src={ABell}
                                    width="0.5rem"
                                    height="0.5rem"
                                />
                                <HeaderAction
                                    onClick={() =>
                                        batchActionHandler(
                                            AlertAction.Resubscribe
                                        )
                                    }
                                >
                                    RESUBSCRIBE
                                </HeaderAction>
                            </HeaderButtonsFlex>
                            <HeaderButtonsFlex valign>
                                <Img
                                    src={XBell}
                                    width="0.5rem"
                                    height="0.5rem"
                                />
                                <HeaderAction
                                    onClick={() =>
                                        batchActionHandler(AlertAction.Cancel)
                                    }
                                >
                                    CANCEL
                                </HeaderAction>
                            </HeaderButtonsFlex>
                            <HeaderButtonsFlex valign>
                                <Img
                                    src={Trash}
                                    width="0.5rem"
                                    height="0.5rem"
                                />
                                <HeaderAction
                                    onClick={() =>
                                        batchActionHandler(AlertAction.Delete)
                                    }
                                >
                                    DELETE
                                </HeaderAction>
                            </HeaderButtonsFlex>
                        </HeaderRightItem>
                    </GridItem>
                </>
            )}
        </>
    );
};

Header.propTypes = {
    selected: PropTypes.number,
    batchActionHandler: PropTypes.func,
    batchSelectHandler: PropTypes.func,
    setBatchSelected: PropTypes.func,
    batchSelected: PropTypes.bool,
};

export default Header;<|MERGE_RESOLUTION|>--- conflicted
+++ resolved
@@ -5,14 +5,8 @@
 import Trash from "../../assets/trash.svg";
 import ABell from "../../assets/abell.svg";
 import { AlertAction } from "./AlertItemEnums";
-<<<<<<< HEAD
-import { GridItem, Flex, RightItem, Img } from "./ManageAlertStyledComponents";
-=======
-import {
-    GridItem, Flex, RightItem
-} from "../common/layout";
+import { GridItem, Flex, RightItem } from "../common/layout";
 import { Img } from "../common/common";
->>>>>>> 1b70e03c
 
 const HeaderText = styled.p`
     font-size: 0.7rem;
