--- conflicted
+++ resolved
@@ -162,38 +162,6 @@
     const [page, setPage] = useState("home");
     return (
         <Container>
-<<<<<<< HEAD
-            <Nav login={setUser} logout={() => setUser(null)} user={user} />
-            {/* <Flex col> */}
-            {/*     <Heading /> */}
-            {/*     <AlertForm onSubmit={onSubmit} user={user} /> */}
-            {/* </Flex> */}
-            <ManageAlertWrapper />
-            {/* <ManageAlert /> */}
-            <Footer>
-                Made with
-                {" "}
-                <span className="icon is-small">
-                    <i className="fa fa-heart" style={{ color: "red" }} />
-                </span>
-                {" "}
-                by
-                {" "}
-                <a
-                    href="http://pennlabs.org"
-                    rel="noopener noreferrer"
-                    target="_blank"
-                >
-                    Penn Labs
-                </a>
-                {" "}
-                .
-                <br />
-                Have feedback about Penn Course Alert? Let us know
-                {" "}
-                <a href="https://airtable.com/shra6mktROZJzcDIS">here!</a>
-            </Footer>
-=======
             <Nav
                 login={setUser}
                 logout={() => setUser(null)}
@@ -209,13 +177,12 @@
             )
                 : (
                     <>
-                        <ManageAlert />
+                        <ManageAlertWrapper />
                     </>
                 )}
 
 
             <Footer />
->>>>>>> 42477324
         </Container>
     );
 }
