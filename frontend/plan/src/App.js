import React from "react";
import "bulma/css/bulma.css";
import "bulma-extensions/bulma-divider/dist/css/bulma-divider.min.css";
import "bulma-extensions/bulma-checkradio/dist/css/bulma-checkradio.min.css";
import "./styles/App.css";
import "./styles/dropdown.css";
import Provider from "react-redux/es/components/Provider";
import { applyMiddleware, createStore } from "redux";
import thunkMiddleware from "redux-thunk";
import { createLogger } from "redux-logger";
import Schedule from "./components/schedule/Schedule";

import coursePlanApp from "./reducers";
import SearchBar from "./components/search/SearchBar";
import NavBar from "./NavBar";
import Selector from "./components/selector/Selector";
import Cart from "./components/Cart";
import ModalContainer from "./components/modals/generic_modal_container";

// import { fetchCourseSearch, fetchSectionInfo } from "./actions";

const previousState = localStorage.getItem("coursePlanSchedules");
const previousStateJSON = previousState ? JSON.parse(previousState) : undefined;
const loggerMiddleware = createLogger();

const store = createStore(
    coursePlanApp,
    { schedule: previousStateJSON },
    applyMiddleware(
        thunkMiddleware,
        loggerMiddleware
    )
);

store.subscribe(() => {
    localStorage.setItem("coursePlanSchedules", JSON.stringify(store.getState().schedule));
});

function App() {
    return (
        <Provider store={store}>
            <div style={{ display: "flex", flexDirection: "column", height: "100vh" }}>
                <NavBar style={{ flexGrow: 0 }} />
                <SearchBar style={{ flexGrow: 0 }} />
                <div className="App columns main" style={{ flexGrow: 1, maxHeight: "80vh" }}>
                    <div className="column is-one-quarter">
                        <h3 style={{
                            display: "flex",
                            fontWeight: "bold",
                            marginBottom: "0.5rem",
                        }}
                        >
                            Search Results
                        </h3>
                        <div className="box" style={{ height: "95%", paddingLeft: 0, paddingRight: 0 }}>
                            <Selector />
                        </div>
<<<<<<< HEAD
                        <div className="column is-one-fifth box vertical-section">
                            <h3 className="section-header">
                                Cart
                            </h3>
                            <Cart />
                        </div>
=======
                    </div>
                    <div
                        className="column is-one-fifth"
                        style={
                            {
                                display: "flex",
                                flexDirection: "column",
                            }
                        }
                    >
                        <h3 style={{
                            display: "flex",
                            fontWeight: "bold",
                            marginBottom: "0.5rem",
                        }}
                        >
                            Cart
                        </h3>
                        <Cart />
                    </div>
                    <div className="column">
>>>>>>> 14490d3b
                        <Schedule />
                    </div>
                </div>
            </div>
            <ModalContainer/>
        </Provider>
    );
}

export default App;<|MERGE_RESOLUTION|>--- conflicted
+++ resolved
@@ -55,14 +55,6 @@
                         <div className="box" style={{ height: "95%", paddingLeft: 0, paddingRight: 0 }}>
                             <Selector />
                         </div>
-<<<<<<< HEAD
-                        <div className="column is-one-fifth box vertical-section">
-                            <h3 className="section-header">
-                                Cart
-                            </h3>
-                            <Cart />
-                        </div>
-=======
                     </div>
                     <div
                         className="column is-one-fifth"
@@ -84,7 +76,6 @@
                         <Cart />
                     </div>
                     <div className="column">
->>>>>>> 14490d3b
                         <Schedule />
                     </div>
                 </div>
