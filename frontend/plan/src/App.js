import React from "react";
import "bulma/css/bulma.css";
import "bulma-extensions/bulma-divider/dist/css/bulma-divider.min.css";
import "bulma-extensions/bulma-checkradio/dist/css/bulma-checkradio.min.css";
import "./styles/App.css";
import "./styles/modal.css";
import "./styles/slider.css";
import "./styles/dropdown.css";
import Provider from "react-redux/es/components/Provider";
import { applyMiddleware, createStore } from "redux";
import thunkMiddleware from "redux-thunk";
import { createLogger } from "redux-logger";
import { isMobileOnly } from "react-device-detect";
import Schedule from "./components/schedule/Schedule";

import { initGA, logPageView, analyticsMiddleware } from "./analytics";
import coursePlanApp from "./reducers";
import SearchBar from "./components/search/SearchBar";
import Selector from "./components/selector/Selector";
import Footer from "./components/footer";
import Cart from "./components/Cart";
import ModalContainer from "./components/modals/generic_modal_container";
import SearchSortDropdown from "./components/search/SearchSortDropdown";
import { openModal } from "./actions";

// import { fetchCourseSearch, fetchSectionInfo } from "./actions";

const previousState = localStorage.getItem("coursePlanSchedules");
const previousStateJSON = previousState ? JSON.parse(previousState) : undefined;
const loggerMiddleware = createLogger();

const store = createStore(
    coursePlanApp,
    { schedule: previousStateJSON },
    applyMiddleware(
        thunkMiddleware,
        loggerMiddleware,
        analyticsMiddleware,
    )
);

store.subscribe(() => {
    localStorage.setItem("coursePlanSchedules", JSON.stringify(store.getState().schedule));
});

function App() {
    const { hasVisited } = localStorage;
    localStorage.hasVisited = true;
    if (!hasVisited) {
        store.dispatch(openModal("WELCOME",
            {},
            "Welcome to Penn Course Plan ✨"));
    }

<<<<<<< HEAD
    // if (isMobile) { // Mobile version
    //     return (
    //         <div style={{
    //             display: "flex",
    //             flexDirection: "column",
    //             height: "80vh",
    //             justifyContent: "center",
    //             alignItems: "center",
    //         }}
    //         >
    //             <img width="30%" src="/icons/favicon-196x196.png" />
    //             <div style={{ fontSize: "20px", textAlign: "center", padding: "30px" }}>
    //                 <span style={{ color: "#7b84e6" }}> Penn Course Plan </span>
    //                 is made for desktop.
    //                  This allows us to give you the best experience
    //                  when searching for courses and creating mock schedules.
    //                  See you soon!
    //             </div>
    //         </div>
    //     );

    if (isMobile) {
        return (
            <Provider store={store}>
                {initGA()}
                {logPageView()}
                <div style={{ paddingLeft: "10px", paddingRight: "10px" }}>
                    <SearchBar style={{ flexGrow: 0 }} />
                    <div>
                        <span style={{
                            display: "flex",
                            flexDirection: "row",
                            justifyContent: "space-between",
                        }}
                        >
                            <h3 style={{
                                display: "flex",
                                fontWeight: "bold",
                                marginBottom: "0.5rem",
                            }}
                            >
                                Search Results
                            </h3>
                            <div style={{
                                float: "right",
                                display: "flex",
                            }}
                            >
                                <SearchSortDropdown />
                            </div>
                        </span>
                        <div
                            className="box"
                            style={{
                                paddingLeft: 0,
                                paddingRight: 0,
                            }}
                        >
                            <Selector />
                        </div>
                    </div>
=======
    if (isMobileOnly) { // Mobile version
        return (
            <div style={{
                display: "flex",
                flexDirection: "column",
                height: "80vh",
                justifyContent: "center",
                alignItems: "center",
            }}
            >
                <img width="30%" src="/static/favicon-196x196.png" />
                <div style={{ fontSize: "20px", textAlign: "center", padding: "30px" }}>
                    <span style={{ color: "#7b84e6" }}> Penn Course Plan </span>
                    is made for desktop.
                     This allows us to give you the best experience
                     when searching for courses and creating mock schedules.
                     See you soon!
>>>>>>> abb212e8
                </div>
                <Footer />
                <ModalContainer />
            </Provider>
        );
    }

    return (
        <Provider store={store}>
            {initGA()}
            {logPageView()}
            <div style={{ padding: "0px 0px 0px 30px" }}>
                <SearchBar style={{ flexGrow: 0 }} />
                <div className="App columns is-mobile is-multiline main">
                    <div className="column is-two-thirds-mobile is-one-quarter-tablet is-one-quarter-desktop">
                        <span style={{
                            display: "flex",
                            flexDirection: "row",
                            justifyContent: "space-between",
                        }}
                        >
                            <h3 style={{
                                display: "flex",
                                fontWeight: "bold",
                                marginBottom: "0.5rem",
                            }}
                            >
                                Search Results
                            </h3>
                            <div style={{
                                float: "right",
                                display: "flex",
                            }}
                            >
                                <SearchSortDropdown />
                            </div>
                        </span>
                        <div
                            className="box"
                            style={{
                                paddingLeft: 0,
                                paddingRight: 0,
                            }}
                        >
                            <Selector />
                        </div>
                    </div>
                    <div
                        className="column is-one-fourth-mobile is-one-fifth-tablet is-one-fifth-desktop"
                        style={
                            {
                                display: "flex",
                                flexDirection: "column",
                            }
                        }
                    >
                        <h3 style={{
                            display: "flex",
                            fontWeight: "bold",
                            marginBottom: "0.5rem",
                        }}
                        >
                            Cart
                        </h3>
                        <Cart />
                    </div>
                    <div className="column" style={{ paddingRight: "0.5em" }}>
                        <Schedule />
                    </div>
                </div>
            </div>
            <Footer />
            <ModalContainer />
        </Provider>
    );
}

export default App;<|MERGE_RESOLUTION|>--- conflicted
+++ resolved
@@ -52,7 +52,6 @@
             "Welcome to Penn Course Plan ✨"));
     }
 
-<<<<<<< HEAD
     // if (isMobile) { // Mobile version
     //     return (
     //         <div style={{
@@ -74,7 +73,7 @@
     //         </div>
     //     );
 
-    if (isMobile) {
+    if (isMobileOnly) {
         return (
             <Provider store={store}>
                 {initGA()}
@@ -114,25 +113,6 @@
                             <Selector />
                         </div>
                     </div>
-=======
-    if (isMobileOnly) { // Mobile version
-        return (
-            <div style={{
-                display: "flex",
-                flexDirection: "column",
-                height: "80vh",
-                justifyContent: "center",
-                alignItems: "center",
-            }}
-            >
-                <img width="30%" src="/static/favicon-196x196.png" />
-                <div style={{ fontSize: "20px", textAlign: "center", padding: "30px" }}>
-                    <span style={{ color: "#7b84e6" }}> Penn Course Plan </span>
-                    is made for desktop.
-                     This allows us to give you the best experience
-                     when searching for courses and creating mock schedules.
-                     See you soon!
->>>>>>> abb212e8
                 </div>
                 <Footer />
                 <ModalContainer />
