import React, { useState, useRef, useEffect } from "react";
import "bulma/css/bulma.css";
import "bulma-extensions/bulma-divider/dist/css/bulma-divider.min.css";
import "bulma-extensions/bulma-checkradio/dist/css/bulma-checkradio.min.css";
import "./styles/App.css";
import "./styles/modal.css";
import "./styles/slider.css";
import "./styles/dropdown.css";
import Provider from "react-redux/es/components/Provider";
import { applyMiddleware, createStore } from "redux";
import thunkMiddleware from "redux-thunk";
import { createLogger } from "redux-logger";
import { isMobileOnly } from "react-device-detect";
import SwipeableViews from "react-swipeable-views";
import Tabs from "@material-ui/core/Tabs";
import Tab from "@material-ui/core/Tab";
import Schedule from "./components/schedule/Schedule";

import { initGA, logPageView, analyticsMiddleware } from "./analytics";
import coursePlanApp from "./reducers";
import SearchBar from "./components/search/SearchBar";
import Selector from "./components/selector/Selector";
import Footer from "./components/footer";
import Cart from "./components/Cart";
import ModalContainer from "./components/modals/generic_modal_container";
import SearchSortDropdown from "./components/search/SearchSortDropdown";
import {
    openModal
} from "./actions";
import initiateSync from "./syncutils";

// import { fetchCourseSearch, fetchSectionInfo } from "./actions";u

const previousState = localStorage.getItem("coursePlanSchedules");
const previousStateJSON = previousState ? JSON.parse(previousState) : undefined;
const loggerMiddleware = createLogger();

const store = createStore(
    coursePlanApp,
    { schedule: previousStateJSON },
    applyMiddleware(
        thunkMiddleware,
        loggerMiddleware,
        analyticsMiddleware,
    )
);

store.subscribe(() => {
    localStorage.setItem("coursePlanSchedules", JSON.stringify(store.getState().schedule));
});

function App() {
    const { hasVisited } = localStorage;
    useEffect(() => initiateSync(store), []);
    localStorage.hasVisited = true;
    if (!hasVisited) {
        store.dispatch(openModal("WELCOME",
            {},
            "Welcome to Penn Course Plan ✨"));
    }

    const [tab, setTab] = useState(0);

    const containerRef = useRef();

    const scrollTop = (index, action) => {
        window.scrollTo(0, 0);
    };

    if (isMobileOnly) {
        return (
            <Provider store={store}>
                {initGA()}
                {logPageView()}
                <SearchBar setTab={setTab}/>
                <Tabs value={tab} className="topTabs" centered>
                    <Tab className="topTab" label="Search" onClick={() => setTab(0)}/>
                    <Tab className="topTab" label="Cart" onClick={() => setTab(1)}/>
                    <Tab className="topTab" label="Schedule" onClick={() => setTab(2)}/>
                </Tabs>
                <SwipeableViews
                    index={tab}
                    ref={containerRef}
                    enableMouseEvents
                    onSwitching={scrollTop}
                    onChangeIndex={setTab}
                >
                    <div style={{
                        paddingLeft: "10px",
                        paddingRight: "10px"
                    }}>
                        <div>
                            <div style={{
                                display: "flex",
                                flexDirection: "row",
                                justifyContent: "space-around",
                                margin: "10px",
                            }}
                            >
                                <SearchSortDropdown/>
                            </div>
                            <div
                                className="box"
                                style={{
                                    paddingLeft: 0,
                                    paddingRight: 0,
                                }}
                            >
                                <Selector/>
                            </div>
                        </div>
                    </div>
                    <div style={{ padding: "10px" }}>
                        <Cart setTab={setTab}/>
                    </div>
                    <div style={{ padding: "10px" }}>
                        <Schedule setTab={setTab}/>
                    </div>
                </SwipeableViews>
                <Footer/>
                <ModalContainer/>
            </Provider>
        );
    }

    return (
        <Provider store={store}>
            {initGA()}
            {logPageView()}
<<<<<<< HEAD
            <div style={{ padding: "0px 0px 0px 30px" }}>
                <SearchBar style={{ flexGrow: 0 }}/>
                <div className="App columns is-mobile is-multiline main">
                    <div
                        className="column is-two-thirds-mobile is-one-quarter-tablet is-one-quarter-desktop"
                    >
=======
            <div style={{ padding: "0px 2em 0px 2em" }}>
                <SearchBar style={{ flexGrow: 0 }} />
                <div className="App columns is-mobile is-multiline main" style={{ padding: 0 }}>
                    <div className="column is-two-thirds-mobile is-one-quarter-tablet is-one-quarter-desktop">
>>>>>>> 42ce208f
                        <span style={{
                            display: "flex",
                            flexDirection: "row",
                            justifyContent: "space-between",
                        }}
                        >
                            <h3 style={{
                                display: "flex",
                                fontWeight: "bold",
                                marginBottom: "0.5rem",
                            }}
                            >
                                Search Results
                            </h3>
                            <div style={{
                                float: "right",
                                display: "flex",
                            }}
                            >
                                <SearchSortDropdown/>
                            </div>
                        </span>
                        <div
                            className="box"
                            style={{
                                paddingLeft: 0,
                                paddingRight: 0,
                            }}
                        >
                            <Selector/>
                        </div>
                    </div>
                    <div
                        className="column is-one-fourth-mobile is-one-fifth-tablet is-one-fifth-desktop"
                        style={
                            {
                                display: "flex",
                                flexDirection: "column",
                            }
                        }
                    >
                        <h3 style={{
                            display: "flex",
                            fontWeight: "bold",
                            marginBottom: "0.5rem",
                        }}
                        >
                            Cart
                        </h3>
                        <Cart/>
                    </div>
<<<<<<< HEAD
                    <div className="column" style={{ paddingRight: "0.5em" }}>
                        <Schedule/>
=======
                    <div className="column">
                        <Schedule />
>>>>>>> 42ce208f
                    </div>
                </div>
            </div>
            <Footer/>
            <ModalContainer/>
        </Provider>
    );
}

export default App;<|MERGE_RESOLUTION|>--- conflicted
+++ resolved
@@ -127,19 +127,10 @@
         <Provider store={store}>
             {initGA()}
             {logPageView()}
-<<<<<<< HEAD
-            <div style={{ padding: "0px 0px 0px 30px" }}>
-                <SearchBar style={{ flexGrow: 0 }}/>
-                <div className="App columns is-mobile is-multiline main">
-                    <div
-                        className="column is-two-thirds-mobile is-one-quarter-tablet is-one-quarter-desktop"
-                    >
-=======
             <div style={{ padding: "0px 2em 0px 2em" }}>
                 <SearchBar style={{ flexGrow: 0 }} />
                 <div className="App columns is-mobile is-multiline main" style={{ padding: 0 }}>
                     <div className="column is-two-thirds-mobile is-one-quarter-tablet is-one-quarter-desktop">
->>>>>>> 42ce208f
                         <span style={{
                             display: "flex",
                             flexDirection: "row",
@@ -191,13 +182,8 @@
                         </h3>
                         <Cart/>
                     </div>
-<<<<<<< HEAD
-                    <div className="column" style={{ paddingRight: "0.5em" }}>
-                        <Schedule/>
-=======
                     <div className="column">
                         <Schedule />
->>>>>>> 42ce208f
                     </div>
                 </div>
             </div>
