.contained p {
    font-size: 0.7rem;
    text-align: left;
}

@media all and (max-width: 480px){
  .contained {
      font-size: 1rem;
  }
  .contained p{
      font-size: 0.8rem;
  }
  #schoolreq {
      min-width: 25rem !important;
  }
}

.reqBorder {
    border-right: 1px solid #C1C1C1;
}

.bar {
<<<<<<< HEAD
    margin: 1rem 1.5rem;
    padding: 0.25rem;
    background-color: white;
    border-radius: 6px;
    box-shadow: 0 1px 3px 0 lightgrey;
=======
    margin-top: 1rem;
    margin-left: none;
    margin-right: 1.5rem;
    margin-bottom: 1rem;
    background-color: white;
    border-radius: 4px;
    box-shadow:0 1px 3px 0 lightgrey;
>>>>>>> 16058c14
    height: 3rem;
    width: inherit;
}

.contained {
    padding-top: 0.2rem;
    padding-left: 0.8rem;
    padding-right: 0.8rem;
}

.is-divider-vertical {
    padding: 0.5rem;
}

.dropdown-menu {
    margin-top: 0.7rem;
}

.rating-box {
    margin-left: 0.1rem;
    margin-right: 0.1rem;
    margin-top: 0.6rem;
}

.rating-btn {
    margin-top: -0.7rem;
}


#searchdiv {
    padding-left: 2rem;
}

#filterdiv {
    padding-left: 4rem;
}

.icon {
    pointer-events: none;
}

.control label {
    font-size: 0.75rem;
}

#filterdiv > * {
    padding-right: 1rem;
}

#searchbar {
    min-width: 17rem;
    background-color: #f4f4f4;
}

#schoolreq {
    min-width: 27rem;
}

#user-selector {
    color: white;
    background: #c8cbed;
    height: 2.5rem;
    width: 2.5rem;
    text-align: center;
    border-radius: 1.25rem;
    font-size: 1.4rem;
    cursor: pointer;
    display: flex;
    flex-direction: column;
    justify-content: center;
    user-select: none;
    transition: 150ms ease background;
    margin-right: 0.85rem;
}

#user-selector:hover {
    background: #9399DB;
}

#user-selector.user-selector-selected {
    background: #6B73D0;
}

#logout-dropdown-inner-menu {
    background: white;
    color: #4a4a4a;
    border-radius: 4px;
    position: relative;
    right: 61%;
    padding: 0.32rem;
    font-size: 0.85rem;
    box-shadow: 0 0 5px 0 lightgrey;
}

#logout-dropdown-inner-menu .name-container{
    font-weight: bold;
    font-size: 1.25rem;
}

#logout-dropdown-inner-menu .email-container{
    font-size: 0.8rem;
    color: #828282;
}

#logout-dropdown-inner-menu p, #logout-button {
    margin: 0.5rem;
}

#logout-button {
    cursor: pointer;
    background: white;
    transition: 200ms ease background;
}

#logout-button:hover {
    background: rgb(245, 245, 245);
}

.triangle-up {
    width: 0;
    height: 0;
    border-left: 5px solid transparent;
    border-right: 5px solid transparent;
    border-bottom: 10px solid white;
    position: relative;
    left: 11%;
    transition: 200ms ease border;
    z-index: 5;
}

.logout.dropdown-menu {
    min-width: 7rem !important;
    margin-top: 0;
}

#logout-dropdown-menu-container {
    min-width: 7rem !important;
    vertical-align: center;
}

#logout-icon-container {
    height: 100%;
    float: right;
    margin-right: 0.45rem;
}

.button.login {
    font-size: 0.85rem !important;
    padding: 0 1rem 0 1rem;
}<|MERGE_RESOLUTION|>--- conflicted
+++ resolved
@@ -20,21 +20,11 @@
 }
 
 .bar {
-<<<<<<< HEAD
     margin: 1rem 1.5rem;
     padding: 0.25rem;
     background-color: white;
     border-radius: 6px;
     box-shadow: 0 1px 3px 0 lightgrey;
-=======
-    margin-top: 1rem;
-    margin-left: none;
-    margin-right: 1.5rem;
-    margin-bottom: 1rem;
-    background-color: white;
-    border-radius: 4px;
-    box-shadow:0 1px 3px 0 lightgrey;
->>>>>>> 16058c14
     height: 3rem;
     width: inherit;
 }
