.contained p {
    font-size: 0.7rem;
    text-align: left;
}

.bar {
<<<<<<< HEAD
=======
    margin-top: 1rem;
    margin-left: 1.5rem;
    margin-right: 1.5rem;
    margin-bottom: 1rem;
>>>>>>> 1fd866e0
    background-color: white;
    border-radius: 6px;
    box-shadow:0 1px 3px 0 lightgrey;
    height: 3rem;
}

.contained {
    padding-top: 0.2rem;
    padding-left: 0.8rem;
    padding-right: 0.8rem;
}

.is-divider-vertical {
    padding: 0.5rem;
}

.dropdown-menu {
    margin-top: 0.7rem;
}

.rating-box {
    margin-left: 0.1rem;
    margin-right: 0.1rem;
    margin-top: 0.6rem;
}

.rating-btn {
    margin-top: -0.7rem;
}


#searchdiv {
    padding-left: 2rem;
}

#filterdiv {
    padding-left: 4rem;
}

.icon {
    pointer-events: none;
}

.control label {
    font-size: 0.75rem;
}

#filterdiv > * {
    padding-right: 1rem;
}

#searchbar {
    min-width: 17rem;
    background-color: #f4f4f4;
}

#schoolreq {
    min-width: 27rem;
}<|MERGE_RESOLUTION|>--- conflicted
+++ resolved
@@ -4,13 +4,10 @@
 }
 
 .bar {
-<<<<<<< HEAD
-=======
     margin-top: 1rem;
     margin-left: 1.5rem;
     margin-right: 1.5rem;
     margin-bottom: 1rem;
->>>>>>> 1fd866e0
     background-color: white;
     border-radius: 6px;
     box-shadow:0 1px 3px 0 lightgrey;
