--- conflicted
+++ resolved
@@ -200,18 +200,6 @@
         <div className="bar level is-mobile" style={{ height: "auto", margin: "0em 0em 1em 0em", borderRadius: "0em" }}>
             <div className="level-left" style={{ maxWidth: "80vw" }}>
                 <div className="level-item">
-<<<<<<< HEAD
-                    <a href="/">
-                        <img
-                            src="/static/favicon.ico"
-                            alt=""
-                            style={{
-                                height: "2.5rem",
-                                paddingLeft: "1.5rem",
-                            }}
-                        />
-                    </a>
-=======
                     <img
                         src="/icons/favicon.ico"
                         alt=""
@@ -220,7 +208,6 @@
                             paddingLeft: "1.5rem",
                         }}
                     />
->>>>>>> 058165b6
                 </div>
                 <div className="level-item" id="searchdiv">
                     <SearchField
