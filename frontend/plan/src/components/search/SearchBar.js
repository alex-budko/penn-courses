--- conflicted
+++ resolved
@@ -76,17 +76,7 @@
     };
     const dropDowns = (
         <React.Fragment>
-<<<<<<< HEAD
-            <DropdownButton
-                title="Requirements"
-                filterData={filterData.selectedReq}
-                defaultFilter={defaultReqs}
-                clearFilter={clearFilterSearch("selectedReq")}
-                isDisabled={isLoading}
-            >
-=======
             <DropdownButton title="Requirements" filterData={filterData.selectedReq} defaultFilter={defaultReqs} clearFilter={clearFilterSearch("selectedReq")}>
->>>>>>> bb29d8b5
                 <SchoolReq
                     startSearch={conditionalStartSearch}
                     schoolReq={schoolReq}
@@ -95,17 +85,7 @@
                     remSchoolReq={remSchoolReq}
                 />
             </DropdownButton>
-<<<<<<< HEAD
-            <DropdownButton
-                title="Difficulty"
-                filterData={filterData.difficulty}
-                defaultFilter={defaultFilters.filterData.difficulty}
-                clearFilter={clearFilterSearch("difficulty")}
-                isDisabled={isLoading}
-            >
-=======
             <DropdownButton title="Difficulty" filterData={filterData.difficulty} defaultFilter={defaultFilters.filterData.difficulty} clearFilter={clearFilterSearch("difficulty")}>
->>>>>>> bb29d8b5
                 <RangeFilter
                     minRange={0}
                     maxRange={4}
@@ -116,17 +96,7 @@
                     rangeProperty="difficulty"
                 />
             </DropdownButton>
-<<<<<<< HEAD
-            <DropdownButton
-                title="Course Quality"
-                filterData={filterData.course_quality}
-                defaultFilter={defaultFilters.filterData.course_quality}
-                clearFilter={clearFilterSearch("course_quality")}
-                isDisabled={isLoading}
-            >
-=======
             <DropdownButton title="Course Quality" filterData={filterData.course_quality} defaultFilter={defaultFilters.filterData.course_quality} clearFilter={clearFilterSearch("course_quality")}>
->>>>>>> bb29d8b5
                 <RangeFilter
                     minRange={0}
                     maxRange={4}
@@ -137,17 +107,7 @@
                     rangeProperty="course_quality"
                 />
             </DropdownButton>
-<<<<<<< HEAD
-            <DropdownButton
-                title="Instructor Quality"
-                filterData={filterData.instructor_quality}
-                defaultFilter={defaultFilters.filterData.instructor_quality}
-                clearFilter={clearFilterSearch("instructor_quality")}
-                isDisabled={isLoading}
-            >
-=======
             <DropdownButton title="Instructor Quality" filterData={filterData.instructor_quality} defaultFilter={defaultFilters.filterData.instructor_quality} clearFilter={clearFilterSearch("instructor_quality")}>
->>>>>>> bb29d8b5
                 <RangeFilter
                     minRange={0}
                     maxRange={4}
