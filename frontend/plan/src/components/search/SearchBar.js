import React, { useEffect } from "react";
import PropTypes from "prop-types";
import connect from "react-redux/es/connect/connect";
import "./Search.css";
import { DropdownButton } from "../DropdownButton";
import { SchoolReq } from "./SchoolReq";
import { RangeFilter } from "./RangeFilter";
import { SearchField } from "./SearchField";
import {
    fetchCourseSearch,
    loadRequirements,
    addSchoolReq,
    remSchoolReq,
    updateSearchText,
    updateRangeFilter,
    clearAll
} from "../../actions";

function shouldSearch(filterData) {
    const searchString = filterData.searchString.length >= 3;
    let selectedReq = false;
    if (filterData.selectedReq) {
        for (const key of Object.keys(filterData.selectedReq)) {
            if (filterData.selectedReq[key] === 1) {
                selectedReq = true;
                break;
            }
        }
    }
    return searchString || selectedReq;
}

// eslint-disable-next-line no-shadow
function SearchBar({
<<<<<<< HEAD
    startSearch, loadRequirements, schoolReq, filterData, addSchoolReq,
    remSchoolReq, updateSearchText, updateRangeFilter, clearAll 
}) {
    useEffect(() => {
        loadRequirements();
    }, [loadRequirements]);

    const conditionalStartSearch = (filterInfo) => {
        if (shouldSearch(filterInfo)) {
            startSearch(filterInfo);
        }
    };

=======
    startSearch, doLoadRequirements, schoolReq, filterSearch,
}) {
    useEffect(() => {
        doLoadRequirements();
    }, [doLoadRequirements]);
>>>>>>> 9a1f6799
    return (
        <nav className="bar level">
            <div className="level-left">
                <div className="level-item" id="searchdiv">
                    <SearchField
                        startSearch={conditionalStartSearch}
                        filterData={filterData}
                        updateSearchText={updateSearchText}
                    />
                </div>

                <div className="level-item" id="filterdiv">
                    <span className="icon">
                        <i className="fas fa-filter" />
                    </span>
                    <p> Filter by</p>
                    <DropdownButton title="School Req">
                        <SchoolReq
                            startSearch={conditionalStartSearch}
                            schoolReq={schoolReq}
                            filterData={filterData}
                            addSchoolReq={addSchoolReq}
                            remSchoolReq={remSchoolReq}
                        />
                    </DropdownButton>
                    <DropdownButton title="Difficulty">
                        <RangeFilter
                            minRange={0}
                            maxRange={4}
                            step={0.01}
                            filterData={filterData}
                            updateRangeFilter={updateRangeFilter("difficulty")}
                            startSearch={conditionalStartSearch}
                            rangeProperty="difficulty"
                        />
                    </DropdownButton>
                    <DropdownButton title="Course Quality">
                        <RangeFilter
                            minRange={0}
                            maxRange={4}
                            step={0.01}
                            filterData={filterData}
                            updateRangeFilter={updateRangeFilter("course_quality")}
                            startSearch={conditionalStartSearch}
                            rangeProperty="course_quality"
                        />
                    </DropdownButton>
                    <DropdownButton title="Instructor Quality">
                        <RangeFilter
                            minRange={0}
                            maxRange={4}
                            step={0.01}
                            filterData={filterData}
                            updateRangeFilter={updateRangeFilter("instructor_quality")}
                            startSearch={conditionalStartSearch}
                            rangeProperty="instructor_quality"
                        />
                    </DropdownButton>

                    <DropdownButton title="Time" />
                    <DropdownButton title="Type" />
                    <DropdownButton title="CU">
                        <RangeFilter
                            minRange={0.5}
                            maxRange={2}
                            step={0.5}
                            filterData={filterData}
                            updateRangeFilter={updateRangeFilter("cu")}
                            startSearch={conditionalStartSearch}
                            rangeProperty="cu"
                        />
                    </DropdownButton>
                </div>
            </div>
            <div className="level-right">
                <div className="level-item">
                    <button className="button is-white" type="button" onClick={clearAll(filterData)}>
                        Clear all
                    </button>
                </div>
            </div>
        </nav>
    );
}

SearchBar.propTypes = {
    startSearch: PropTypes.func,
    doLoadRequirements: PropTypes.func,
    schoolReq: PropTypes.objectOf(PropTypes.array),
    filterSearch: PropTypes.objectOf(PropTypes.any),
};

const mapStateToProps = state => (
    {
        schoolReq: state.filters.schoolReq,
        filterData: state.filters.filterData,
    }
);

const mapDispatchToProps = dispatch => ({
<<<<<<< HEAD
    loadRequirements: () => dispatch(loadRequirements()),
    startSearch: filterData => dispatch(fetchCourseSearch(filterData)),
    addSchoolReq: reqID => dispatch(addSchoolReq(reqID)),
    remSchoolReq: reqID => dispatch(remSchoolReq(reqID)),
    updateSearchText: s => dispatch(updateSearchText(s)),
    updateRangeFilter: field => values => dispatch(updateRangeFilter(field, values)),
    clearAll: filterData => () => dispatch(clearAll(filterData)),
=======
    doLoadRequirements: () => dispatch(loadRequirements()),
    startSearch: searchObj => dispatch(fetchCourseSearch(searchObj)),
>>>>>>> 9a1f6799
});
export default connect(mapStateToProps, mapDispatchToProps)(SearchBar);<|MERGE_RESOLUTION|>--- conflicted
+++ resolved
@@ -32,9 +32,8 @@
 
 // eslint-disable-next-line no-shadow
 function SearchBar({
-<<<<<<< HEAD
     startSearch, loadRequirements, schoolReq, filterData, addSchoolReq,
-    remSchoolReq, updateSearchText, updateRangeFilter, clearAll 
+    remSchoolReq, updateSearchText, updateRangeFilter, clearAll
 }) {
     useEffect(() => {
         loadRequirements();
@@ -46,13 +45,6 @@
         }
     };
 
-=======
-    startSearch, doLoadRequirements, schoolReq, filterSearch,
-}) {
-    useEffect(() => {
-        doLoadRequirements();
-    }, [doLoadRequirements]);
->>>>>>> 9a1f6799
     return (
         <nav className="bar level">
             <div className="level-left">
@@ -140,7 +132,7 @@
 
 SearchBar.propTypes = {
     startSearch: PropTypes.func,
-    doLoadRequirements: PropTypes.func,
+    loadRequirements: PropTypes.func,
     schoolReq: PropTypes.objectOf(PropTypes.array),
     filterSearch: PropTypes.objectOf(PropTypes.any),
 };
@@ -153,7 +145,6 @@
 );
 
 const mapDispatchToProps = dispatch => ({
-<<<<<<< HEAD
     loadRequirements: () => dispatch(loadRequirements()),
     startSearch: filterData => dispatch(fetchCourseSearch(filterData)),
     addSchoolReq: reqID => dispatch(addSchoolReq(reqID)),
@@ -161,9 +152,5 @@
     updateSearchText: s => dispatch(updateSearchText(s)),
     updateRangeFilter: field => values => dispatch(updateRangeFilter(field, values)),
     clearAll: filterData => () => dispatch(clearAll(filterData)),
-=======
-    doLoadRequirements: () => dispatch(loadRequirements()),
-    startSearch: searchObj => dispatch(fetchCourseSearch(searchObj)),
->>>>>>> 9a1f6799
 });
 export default connect(mapStateToProps, mapDispatchToProps)(SearchBar);