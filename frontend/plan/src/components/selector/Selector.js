import React from "react";
import PropTypes from "prop-types";

import connect from "react-redux/es/connect/connect";

import "../../styles/selector.css";

import CourseList from "./CourseList";
import CourseInfo from "./CourseInfo";

import {
    fetchCourseDetails, updateCourseInfo, addSchedItem, removeSchedItem
} from "../../actions";

function Selector(props) {
    const {
        courses,
        course,
        getCourse,
        clearCourse,
        addToSchedule,
        removeFromSchedule,
    } = props;

<<<<<<< HEAD
    useEffect(() => {
        // getCourse("CIS-120"); // For courses pane debug, always load a course on page load
    }, [getCourse]);

=======
>>>>>>> 9f275d9a
    let element = <CourseList courses={courses} getCourse={getCourse} />;

    if (course) {
        element = (
            <CourseInfo
                course={course}
                back={clearCourse}
                manage={{ addToSchedule, removeFromSchedule }}
            />
        );
    }


    return element;
}

Selector.propTypes = {
    courses: PropTypes.arrayOf(PropTypes.object).isRequired,
    course: PropTypes.objectOf(PropTypes.any),
    getCourse: PropTypes.func.isRequired,
    clearCourse: PropTypes.func,
    addToSchedule: PropTypes.func,
};

const mapStateToProps = state => (
    {
        courses: state.sections.searchResults.filter(course => course.num_sections > 0),
        course: state.sections.course,
    }
);


const mapDispatchToProps = dispatch => (
    {
        getCourse: courseId => dispatch(fetchCourseDetails(courseId)),
        clearCourse: () => dispatch(updateCourseInfo(null)),
        addToSchedule: section => dispatch(addSchedItem(section)),
        removeFromSchedule: id => dispatch(removeSchedItem(id)),
    }
);

export default connect(mapStateToProps, mapDispatchToProps)(Selector);<|MERGE_RESOLUTION|>--- conflicted
+++ resolved
@@ -22,13 +22,6 @@
         removeFromSchedule,
     } = props;
 
-<<<<<<< HEAD
-    useEffect(() => {
-        // getCourse("CIS-120"); // For courses pane debug, always load a course on page load
-    }, [getCourse]);
-
-=======
->>>>>>> 9f275d9a
     let element = <CourseList courses={courses} getCourse={getCourse} />;
 
     if (course) {
