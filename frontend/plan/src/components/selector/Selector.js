import React, { useState } from "react";
import PropTypes from "prop-types";

import connect from "react-redux/es/connect/connect";

import "../../styles/selector.css";

import CourseList from "./CourseList";
import CourseInfo from "./CourseInfo";

import {
    fetchCourseDetails, updateCourseInfo, addSchedItem, removeSchedItem
} from "../../actions";

function Selector(props) {
    const {
        courses,
        course,
        getCourse,
        clearCourse,
        addToSchedule,
        removeFromSchedule,
        isLoadingCourseInfo,
        isSearchingCourseInfo,
        sortMode,
        view,
    } = props;

<<<<<<< HEAD
    const [scrollPos, setScrollPos] = useState(0);
=======
    const isExpanded = view === 1;
    const isLoading = isSearchingCourseInfo || (isLoadingCourseInfo && !isExpanded);

    const loadingIndicator = (
        <div
            className="button is-loading"
            style={{
                height: "100%", width: "100%", border: "none", fontSize: "3rem",
            }}
        />
    );
>>>>>>> 502760d9

    let element = (
        <div style={{
            fontSize: "0.8em",
            textAlign: "center",
            marginTop: "5vh",
            maxWidth: "45vh",
        }}
        >
            <img src="/icons/empty-state-search.svg" />
            <h3 style={{
                fontWeight: "bold",
                marginBottom: "0.5rem",
            }}
            >
                No result found
            </h3>
            Search for courses, departments, or instructors above.
            Looking for something specific? Try using the filters!
        </div>
    );

<<<<<<< HEAD
    if (courses.length > 0) {
        element = (
            <CourseList
                sortMode={sortMode}
                isLoading={isLoadingCourseInfo}
                courses={courses}
                getCourse={getCourse}
                scrollPos={scrollPos}
                setScrollPos={setScrollPos}
            />
        );
    }
=======
    const courseList = (
        <CourseList
            sortMode={sortMode}
            isLoading={isLoadingCourseInfo}
            courses={courses}
            getCourse={getCourse}
        />
    );
>>>>>>> 502760d9


    if (courses.length > 0 && !course) {
        element = isExpanded
            ? (
                <div className="columns">
                    <div className="column is-one-third" style={{ height: "calc(100vh - 12.5em)", borderRight: "1px solid #dddddd" }}>
                        {courseList}
                    </div>
                </div>
            )
            : courseList;
    }

    if (course) {
        element = isExpanded
            ? (
                <div className="columns">
                    <div className="column is-one-third" style={{ height: "calc(100vh - 12.5em)", borderRight: "1px solid #dddddd" }}>
                        {courseList}
                    </div>
                    <div className="column is-two-thirds" style={{ height: "calc(100vh - 12.5em)" }}>
                        {isLoadingCourseInfo ? loadingIndicator
                            : (
                                <CourseInfo
                                    getCourse={getCourse}
                                    course={course}
                                    view={view}
                                    manage={{
                                        addToSchedule,
                                        removeFromSchedule,
                                    }}
                                />
                            )
                        }
                    </div>

                </div>
            )
            : (
                <CourseInfo
                    getCourse={getCourse}
                    course={course}
                    back={clearCourse}
                    manage={{
                        addToSchedule,
                        removeFromSchedule,
                    }}
                />
            );
    }
    return (
        <>
            {isLoading ? loadingIndicator : element}
        </>
    );
}

Selector.propTypes = {
    courses: PropTypes.arrayOf(PropTypes.object).isRequired,
    course: PropTypes.objectOf(PropTypes.any),
    getCourse: PropTypes.func.isRequired,
    clearCourse: PropTypes.func,
    addToSchedule: PropTypes.func,
    sortMode: PropTypes.string,
    removeFromSchedule: PropTypes.func,
    isLoadingCourseInfo: PropTypes.bool,
    isSearchingCourseInfo: PropTypes.bool,
    view: PropTypes.number,
};

const mapStateToProps = state => (
    {
        courses: state.sections.searchResults.filter(course => course.num_sections > 0),
        course: state.sections.course,
        sortMode: state.sections.sortMode,
        isLoadingCourseInfo: state.sections.courseInfoLoading,
        isSearchingCourseInfo: state.sections.searchInfoLoading,
    }
);


const mapDispatchToProps = dispatch => (
    {
        getCourse: courseId => dispatch(fetchCourseDetails(courseId)),
        clearCourse: () => dispatch(updateCourseInfo(null)),
        addToSchedule: section => dispatch(addSchedItem(section)),
        removeFromSchedule: id => dispatch(removeSchedItem(id)),
    }
);

export default connect(mapStateToProps, mapDispatchToProps)(Selector);<|MERGE_RESOLUTION|>--- conflicted
+++ resolved
@@ -26,9 +26,7 @@
         view,
     } = props;
 
-<<<<<<< HEAD
     const [scrollPos, setScrollPos] = useState(0);
-=======
     const isExpanded = view === 1;
     const isLoading = isSearchingCourseInfo || (isLoadingCourseInfo && !isExpanded);
 
@@ -40,7 +38,6 @@
             }}
         />
     );
->>>>>>> 502760d9
 
     let element = (
         <div style={{
@@ -63,29 +60,16 @@
         </div>
     );
 
-<<<<<<< HEAD
-    if (courses.length > 0) {
-        element = (
-            <CourseList
-                sortMode={sortMode}
-                isLoading={isLoadingCourseInfo}
-                courses={courses}
-                getCourse={getCourse}
-                scrollPos={scrollPos}
-                setScrollPos={setScrollPos}
-            />
-        );
-    }
-=======
     const courseList = (
         <CourseList
             sortMode={sortMode}
             isLoading={isLoadingCourseInfo}
             courses={courses}
             getCourse={getCourse}
+            scrollPos={scrollPos}
+            setScrollPos={setScrollPos}
         />
     );
->>>>>>> 502760d9
 
 
     if (courses.length > 0 && !course) {
