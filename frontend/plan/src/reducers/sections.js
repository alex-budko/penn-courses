import {
    COURSE_SEARCH_ERROR,
    OPEN_SECTION_INFO,
    UPDATE_SEARCH,
    UPDATE_SECTIONS,
<<<<<<< HEAD
    UPDATE_COURSE_INFO, CHANGE_SORT_TYPE
=======
    UPDATE_COURSE_INFO_SUCCESS,
    UPDATE_COURSE_INFO_REQUEST,
    UPDATE_SEARCH_REQUEST
>>>>>>> 37b7fe0e
} from "../actions";

// This file contains the reducers for everything related to sections and courses

// The state contains the following:
// 1. The list of sections displayed in the sections display
// 2. The list of search results displayed in the search results display
// 3. The SectionInfo object displayed under the sections list
// 4. Whether to display the search filter
// 5. The coordinates of the search filter button
const initialState = {
    course: null,
    sections: [],
    searchResults: [],
    sectionInfo: undefined,
<<<<<<< HEAD
    sortType: "Name",
=======
    courseInfoLoading: false,
    searchInfoLoading: false,
>>>>>>> 37b7fe0e
};

export const sections = (state = initialState, action) => {
    switch (action.type) {
<<<<<<< HEAD
        case CHANGE_SORT_TYPE:
            return {
                ...state,
                sortType: action.sortType,
            };
        case UPDATE_COURSE_INFO:
=======
        case UPDATE_COURSE_INFO_SUCCESS:
>>>>>>> 37b7fe0e
            return {
                ...state,
                course: action.course,
                courseInfoLoading: false,
            };
        case UPDATE_COURSE_INFO_REQUEST:
            return {
                ...state,
                courseInfoLoading: true,
            };
        case UPDATE_SEARCH_REQUEST:
            return {
                ...state,
                searchInfoLoading: true,
            };
        case OPEN_SECTION_INFO:
            return {
                ...state,
                sectionInfo: action.sectionInfo,
            };
        case UPDATE_SECTIONS:
            return {
                ...state,
                sections: action.sections,
            };
        case UPDATE_SEARCH:
            return {
                ...state,
                searchResults: action.searchResults,
                sections: undefined,
                course: null,
                searchInfoLoading: false,
            };

        case COURSE_SEARCH_ERROR:
            // console.log(action.error);
            return state;
        default:
            return state;
    }
};<|MERGE_RESOLUTION|>--- conflicted
+++ resolved
@@ -3,13 +3,10 @@
     OPEN_SECTION_INFO,
     UPDATE_SEARCH,
     UPDATE_SECTIONS,
-<<<<<<< HEAD
-    UPDATE_COURSE_INFO, CHANGE_SORT_TYPE
-=======
     UPDATE_COURSE_INFO_SUCCESS,
     UPDATE_COURSE_INFO_REQUEST,
-    UPDATE_SEARCH_REQUEST
->>>>>>> 37b7fe0e
+    UPDATE_SEARCH_REQUEST,
+    CHANGE_SORT_TYPE
 } from "../actions";
 
 // This file contains the reducers for everything related to sections and courses
@@ -25,26 +22,19 @@
     sections: [],
     searchResults: [],
     sectionInfo: undefined,
-<<<<<<< HEAD
-    sortType: "Name",
-=======
     courseInfoLoading: false,
     searchInfoLoading: false,
->>>>>>> 37b7fe0e
+    sortType: "Name",
 };
 
 export const sections = (state = initialState, action) => {
     switch (action.type) {
-<<<<<<< HEAD
         case CHANGE_SORT_TYPE:
             return {
                 ...state,
                 sortType: action.sortType,
             };
-        case UPDATE_COURSE_INFO:
-=======
         case UPDATE_COURSE_INFO_SUCCESS:
->>>>>>> 37b7fe0e
             return {
                 ...state,
                 course: action.course,
