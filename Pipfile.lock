--- conflicted
+++ resolved
@@ -1,11 +1,7 @@
 {
     "_meta": {
         "hash": {
-<<<<<<< HEAD
-            "sha256": "a48a596c6fe74bbab8a1ec264f9e48d3d396261dc595dbd2c5b933f6db1df693"
-=======
-            "sha256": "77310b44265d8e5407430ab1e8d8651a37c891f491afc591c493e4222255942d"
->>>>>>> eff267e8
+            "sha256": "34964f0d1dc185e04bcb07273b13be02ad595b128ce3173d6d73c8d37066cae7"
         },
         "pipfile-spec": 6,
         "requires": {
@@ -114,11 +110,11 @@
         },
         "django-extensions": {
             "hashes": [
-                "sha256:109004f80b6f45ad1f56addaa59debca91d94aa0dc1cb19678b9364b4fe9b6f4",
-                "sha256:307766e5e6c1caffe76c5d99239d8115d14ae3f7cab2cd991fcffd763dad904b"
-            ],
-            "index": "pypi",
-            "version": "==2.1.6"
+                "sha256:6766c573ffe63693cd485512a02f3b59622c884cbfeca241d1278ffdf0ac39ae",
+                "sha256:c43e46cc95985c278afda645480b79f9a85cfe5a82c957accd08b8045793b707"
+            ],
+            "index": "pypi",
+            "version": "==2.1.7"
         },
         "django-filter": {
             "hashes": [
@@ -246,11 +242,7 @@
                 "sha256:32238918ac0f19e9fd870a8692ac9bd14f5e8752b3c62624cda5851424642210",
                 "sha256:d9031ea45fdfacbe59a99273e9f0448ddb33c1580fe3831c1b09557c5718977c"
             ],
-<<<<<<< HEAD
             "markers": "python_version != '3.0.*' and python_version != '3.3.*' and python_version >= '2.7' and python_version != '3.2.*' and python_version != '3.1.*'",
-=======
-            "markers": "python_version >= '3.0'",
->>>>>>> eff267e8
             "version": "==1.7.0"
         },
         "python-crontab": {
@@ -293,11 +285,11 @@
         },
         "sentry-sdk": {
             "hashes": [
-                "sha256:5818289868755cfea74e61e532b4b0d11d523901041338d473277db91d4d8173",
-                "sha256:b50948bbb553eef11ba650db858e31f5bb7c8d821a9d7338a01d01487d964e8c"
-            ],
-            "index": "pypi",
-            "version": "==0.7.14"
+                "sha256:e308129104567cee9f8848ed5098de17cbccc19bd21417c8980d47f80f1409ec",
+                "sha256:f5819df450d7b0696be69a0c6d70a09e4890a3844ee8ccb7a461794135bd5965"
+            ],
+            "index": "pypi",
+            "version": "==0.8.0"
         },
         "six": {
             "hashes": [
@@ -319,7 +311,6 @@
             "hashes": [
                 "sha256:6b66444b8d51fa7b6acd875565d78733dae304d4ad155f0100c3b0c1c280a435",
                 "sha256:d52d4251bbee53d787782b0a7a2be0a3fc90d1a1682d8f8f675ea0cb2cc20c3f"
-<<<<<<< HEAD
             ],
             "index": "pypi",
             "version": "==6.27.0"
@@ -331,10 +322,6 @@
             ],
             "index": "pypi",
             "version": "==1.0.23"
-=======
-            ],
-            "index": "pypi",
-            "version": "==6.27.0"
         },
         "uritemplate": {
             "hashes": [
@@ -343,7 +330,6 @@
                 "sha256:c02643cebe23fc8adb5e6becffe201185bf06c40bda5c0b4028a93f1527d011d"
             ],
             "version": "==3.0.0"
->>>>>>> eff267e8
         },
         "urllib3": {
             "hashes": [
