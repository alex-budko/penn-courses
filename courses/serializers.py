from django.db.models import Prefetch, Q
from rest_framework import serializers

from courses.models import Course, Meeting, Requirement, Section


class MeetingSerializer(serializers.ModelSerializer):
    room = serializers.StringRelatedField()

    @staticmethod
    def setup_eager_loading(queryset):
        queryset = queryset.prefetch_related('room',
                                             'room__building')
        return queryset

    class Meta:
        model = Meeting
        fields = (
            'day',
            'start',
            'end',
            'room'
        )


class SectionIdField(serializers.RelatedField):
    def to_representation(self, value):
        return {
            'id': value.normalized,
            'activity': value.activity
        }


class MiniSectionSerializer(serializers.ModelSerializer):
    section_id = serializers.CharField(source='full_code')
    instructors = serializers.StringRelatedField(many=True)
    course_title = serializers.SerializerMethodField()

    def get_course_title(self, obj):
        return obj.course.title

    class Meta:
        model = Section
        fields = [
            'section_id',
            'status',
            'activity',
            'meeting_times',
            'instructors',
            'course_title',
        ]

    @staticmethod
    def get_semester(obj):
        return obj.course.semester

    @staticmethod
    def setup_eager_loading(queryset):
        queryset = queryset.prefetch_related('course', 'course__department', 'instructors')
        return queryset


class SectionSerializer(serializers.ModelSerializer):
<<<<<<< HEAD
    id = serializers.ReadOnlyField(source='normalized', read_only=False)
    semester = serializers.SerializerMethodField(read_only=False)
    meetings = MeetingSerializer(many=True, read_only=True)
    instructors = serializers.StringRelatedField(many=True, read_only=True)
=======
    id = serializers.CharField(source='full_code')
    semester = serializers.SerializerMethodField()
    meetings = MeetingSerializer(many=True)
    instructors = serializers.StringRelatedField(many=True)
>>>>>>> f39023a8

    @staticmethod
    def get_semester(obj):
        return obj.course.semester

    @staticmethod
    def setup_eager_loading(queryset):
        queryset = queryset.prefetch_related('course__department',
                                             'meetings__room__building',
                                             'associated_sections__course__department')
        return queryset

    class Meta:
        model = Section
        fields = [
            'id',
            'status',
            'activity',
            'credits',
            'semester',
            'meetings',
            'instructors',
        ]


class SectionDetailSerializer(SectionSerializer):
    associated_sections = SectionIdField(many=True, read_only=True)

    class Meta:
        model = Section
        fields = [
            'id',
            'status',
            'activity',
            'credits',
            'semester',
            'meetings',
            'instructors',
        ] + [
            'associated_sections',
        ]


class CourseIdField(serializers.RelatedField):
    def to_representation(self, value):
        return value.course_id


class RequirementListSerializer(serializers.ModelSerializer):
    id = serializers.SerializerMethodField()
    @staticmethod
    def setup_eager_loading(queryset):
        return queryset

    @staticmethod
    def get_id(obj):
        return f'{obj.code}@{obj.school}'

    class Meta:
        model = Requirement
        fields = [
            'id',
            'code',
            'school',
            'semester',
            'name'
        ]


class RequirementDetailSerializer(RequirementListSerializer):
    satisfying_courses = CourseIdField(many=True, read_only=True)

    class Meta:
        model = Requirement
        fields = [
            'code',
            'school',
            'semester',
            'name'
        ] + [
            'satisfying_courses'
        ]


class CourseListSerializer(serializers.ModelSerializer):
    id = serializers.ReadOnlyField(source='course_id')
    num_sections = serializers.SerializerMethodField()

    def get_num_sections(self, obj):
        return obj.sections.count()

    @staticmethod
    def setup_eager_loading(queryset):
        queryset = queryset.prefetch_related('primary_listing__listing_set__department',
                                             'department',
                                             Prefetch('sections',
                                                      Section.objects
                                                      .filter(meetings__isnull=False)
                                                      .filter(credits__isnull=False)
                                                      .filter(Q(status='O') | Q(status='C')).distinct()),
                                             'sections__review_set__reviewbit_set'
                                             )
        return queryset

    class Meta:
        model = Course
        fields = [
            'id',
            'title',
            'description',
            'semester',
            'num_sections',
        ]


class CourseDetailSerializer(CourseListSerializer):
    crosslistings = CourseIdField(many=True, read_only=True)
    sections = SectionDetailSerializer(many=True)
    requirements = RequirementListSerializer(many=True)

    @staticmethod
    def setup_eager_loading(queryset):
        queryset = queryset.prefetch_related('primary_listing__listing_set__department',
                                             'department',
                                             Prefetch('sections',
                                                      Section.objects
                                                      .filter(meetings__isnull=False)
                                                      .filter(credits__isnull=False)
                                                      .filter(Q(status='O') | Q(status='C')).distinct()),
                                             'sections__course__department',
                                             'sections__meetings__room__building',
                                             'sections__associated_sections__course__department',
                                             'sections__associated_sections__meetings__room__building',
                                             'department__requirements',
                                             'requirement_set',
                                             'nonrequirement_set')
        return queryset

    class Meta:
        model = Course
        fields = [
            'id',
            'title',
            'description',
            'semester',
        ] + [
            'crosslistings',
            'requirements',
            'sections',
        ]<|MERGE_RESOLUTION|>--- conflicted
+++ resolved
@@ -61,17 +61,10 @@
 
 
 class SectionSerializer(serializers.ModelSerializer):
-<<<<<<< HEAD
-    id = serializers.ReadOnlyField(source='normalized', read_only=False)
+    id = serializers.CharField(source='full_code')
     semester = serializers.SerializerMethodField(read_only=False)
     meetings = MeetingSerializer(many=True, read_only=True)
     instructors = serializers.StringRelatedField(many=True, read_only=True)
-=======
-    id = serializers.CharField(source='full_code')
-    semester = serializers.SerializerMethodField()
-    meetings = MeetingSerializer(many=True)
-    instructors = serializers.StringRelatedField(many=True)
->>>>>>> f39023a8
 
     @staticmethod
     def get_semester(obj):
