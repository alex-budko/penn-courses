--- conflicted
+++ resolved
@@ -1,4 +1,3 @@
-<<<<<<< HEAD
 from django.http import HttpResponse, Http404
 from django.contrib.auth import get_user_model
 from rest_framework import filters, generics
@@ -7,13 +6,7 @@
 from courses.models import Course, Requirement, Section
 from courses.serializers import (CourseDetailSerializer, CourseListSerializer,
                                  MiniSectionSerializer, RequirementListSerializer, UserSerializer)
-=======
-from rest_framework import filters, generics
 
-from courses.models import Course, Requirement, Section
-from courses.serializers import (CourseDetailSerializer, CourseListSerializer,
-                                 MiniSectionSerializer, RequirementListSerializer)
->>>>>>> 16058c14
 from options.models import get_value
 
 
@@ -64,10 +57,9 @@
 
 class RequirementList(generics.ListAPIView, BaseCourseMixin):
     serializer_class = RequirementListSerializer
-<<<<<<< HEAD
     queryset = Requirement.objects.all()
 
-
+    
 class UserDetailView(generics.RetrieveAPIView):
     serializer_class = UserSerializer
     permission_classes = [IsAuthenticated]
@@ -76,7 +68,4 @@
         return get_user_model().objects.all()
 
     def get_object(self):
-        return self.request.user
-=======
-    queryset = Requirement.objects.all()
->>>>>>> 16058c14
+        return self.request.user